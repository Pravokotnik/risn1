cmake_minimum_required(VERSION 3.5)
project(dis_tutorial3)

if(NOT CMAKE_CXX_STANDARD)
  set(CMAKE_CXX_STANDARD 14)
endif()

if(CMAKE_COMPILER_IS_GNUCXX OR CMAKE_CXX_COMPILER_ID MATCHES "Clang")
    add_compile_options(-Wall -Wextra -Wpedantic)
endif()

find_package(ament_cmake REQUIRED)
find_package(ament_cmake_python REQUIRED)

find_package(rclcpp REQUIRED)
find_package(rclpy REQUIRED)

find_package(std_msgs REQUIRED)
find_package(std_srvs REQUIRED)

install(DIRECTORY
  launch
  config
  worlds
  maps
  DESTINATION share/${PROJECT_NAME}/
)

install(PROGRAMS
  scripts/detect_people.py
  scripts/robot_commander.py
  scripts/dp2.py
  scripts/clicked_point_listener.py
  scripts/start_round.py
  scripts/get_coords.py
  scripts/detect_rings.py
<<<<<<< HEAD
  scripts/dr2.py
  scripts/dr3.py
  scripts/dr4.py
  scripts/detect_people_custom.py
  scripts/face_filter.py
=======
  scripts/detect_rings_mod.py
>>>>>>> fea9ba82
  DESTINATION lib/${PROJECT_NAME})

ament_package()<|MERGE_RESOLUTION|>--- conflicted
+++ resolved
@@ -34,15 +34,12 @@
   scripts/start_round.py
   scripts/get_coords.py
   scripts/detect_rings.py
-<<<<<<< HEAD
   scripts/dr2.py
   scripts/dr3.py
   scripts/dr4.py
   scripts/detect_people_custom.py
   scripts/face_filter.py
-=======
   scripts/detect_rings_mod.py
->>>>>>> fea9ba82
   DESTINATION lib/${PROJECT_NAME})
 
 ament_package()